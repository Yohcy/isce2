#include "cuAmpcorChunk.h"
#include "cuAmpcorUtil.h"

/**
 * Run ampcor process for a batch of images (a chunk)
 * @param[in] idxDown_  index of the chunk along Down/Azimuth direction
 * @param[in] idxAcross_ index of the chunk along Across/Range direction
 */
void cuAmpcorChunk::run(int idxDown_, int idxAcross_)
{
    // set chunk index
    setIndex(idxDown_, idxAcross_);

    // load reference image chunk
    loadReferenceChunk();
    // take amplitudes
    cuArraysAbs(c_referenceBatchRaw, r_referenceBatchRaw, stream);

#ifdef CUAMPCOR_DEBUG
    // dump the raw reference image(s)
    c_referenceBatchRaw->outputToFile("c_referenceBatchRaw", stream);
    r_referenceBatchRaw->outputToFile("r_referenceBatchRaw", stream);
#endif

    // compute and subtract mean values (for normalized)
    cuArraysSubtractMean(r_referenceBatchRaw, stream);

#ifdef CUAMPCOR_DEBUG
    // dump the raw reference image(s)
    r_referenceBatchRaw->outputToFile("r_referenceBatchRawSubMean", stream);
#endif

    // load secondary image chunk
    loadSecondaryChunk();
    // take amplitudes
    cuArraysAbs(c_secondaryBatchRaw, r_secondaryBatchRaw, stream);

#ifdef CUAMPCOR_DEBUG
    // dump the raw secondary image(s)
    c_secondaryBatchRaw->outputToFile("c_secondaryBatchRaw", stream);
    r_secondaryBatchRaw->outputToFile("r_secondaryBatchRaw", stream);
#endif

    //cross correlation for un-oversampled data
    if(param->algorithm == 0) {
        cuCorrFreqDomain->execute(r_referenceBatchRaw, r_secondaryBatchRaw, r_corrBatchRaw);
    } else {
        cuCorrTimeDomain(r_referenceBatchRaw, r_secondaryBatchRaw, r_corrBatchRaw, stream); //time domain cross correlation
    }

#ifdef CUAMPCOR_DEBUG
    // dump the un-normalized correlation surface
    r_corrBatchRaw->outputToFile("r_corrBatchRawUnNorm", stream);
#endif

    // normalize the correlation surface
    corrNormalizerRaw->execute(r_corrBatchRaw, r_referenceBatchRaw, r_secondaryBatchRaw, stream);

#ifdef CUAMPCOR_DEBUG
    // dump the normalized correlation surface
    r_corrBatchRaw->outputToFile("r_corrBatchRaw", stream);
#endif

    // find the maximum location of none-oversampled correlation
    // 41 x 41, if halfsearchrange=20
    cuArraysMaxloc2D(r_corrBatchRaw, offsetInit, r_maxval, stream);

    // estimate variance
    cuEstimateVariance(r_corrBatchRaw, offsetInit, r_maxval, r_referenceBatchRaw->size, r_covValue, stream);

    // estimate SNR
    // step1: extraction of correlation surface around the peak
    cuArraysCopyExtractCorr(r_corrBatchRaw, r_corrBatchRawZoomIn, i_corrBatchZoomInValid, offsetInit, stream);

    // step2: summation of correlation and data point values
    cuArraysSumCorr(r_corrBatchRawZoomIn, i_corrBatchZoomInValid, r_corrBatchSum, i_corrBatchValidCount, stream);

#ifdef CUAMPCOR_DEBUG
    r_maxval->outputToFile("r_maxval", stream);
    r_corrBatchRawZoomIn->outputToFile("r_corrBatchRawStatZoomIn", stream);
    i_corrBatchZoomInValid->outputToFile("i_corrBatchZoomInValid", stream);
    r_corrBatchSum->outputToFile("r_corrBatchSum", stream);
    i_corrBatchValidCount->outputToFile("i_corrBatchValidCount", stream);
#endif

    // step3: divide the peak value by the mean of surrounding values
    cuEstimateSnr(r_corrBatchSum, i_corrBatchValidCount, r_maxval, r_snrValue, stream);

#ifdef CUAMPCOR_DEBUG
    offsetInit->outputToFile("i_offsetInit", stream);
    r_snrValue->outputToFile("r_snrValue", stream);
    r_covValue->outputToFile("r_covValue", stream);
#endif

    // Using the approximate estimation to adjust secondary image (half search window size becomes only 4 pixels)
    // determine the starting pixel to extract secondary images around the max location
    cuDetermineSecondaryExtractOffset(offsetInit,
        maxLocShift,
        param->halfSearchRangeDownRaw, // old range
        param->halfSearchRangeAcrossRaw,
        param->halfZoomWindowSizeRaw,  // new range
        param->halfZoomWindowSizeRaw,
        stream);

#ifdef CUAMPCOR_DEBUG
    offsetInit->outputToFile("i_offsetInitAdjusted", stream);
    maxLocShift->outputToFile("i_maxLocShift", stream);
#endif

    // oversample reference
    // (deramping included in oversampler)
    referenceBatchOverSampler->execute(c_referenceBatchRaw, c_referenceBatchOverSampled, param->derampMethod);
    // take amplitudes
    cuArraysAbs(c_referenceBatchOverSampled, r_referenceBatchOverSampled, stream);

#ifdef CUAMPCOR_DEBUG
    // dump the oversampled reference image(s)
    c_referenceBatchOverSampled->outputToFile("c_referenceBatchOverSampled", stream);
    r_referenceBatchOverSampled->outputToFile("r_referenceBatchOverSampled", stream);
#endif

    // compute and subtract the mean value
    cuArraysSubtractMean(r_referenceBatchOverSampled, stream);

#ifdef CUAMPCOR_DEBUG
    // dump the oversampled reference image(s) with mean subtracted
    r_referenceBatchOverSampled->outputToFile("r_referenceBatchOverSampledSubMean",stream);
#endif

    // extract secondary and oversample
    cuArraysCopyExtract(c_secondaryBatchRaw, c_secondaryBatchZoomIn, offsetInit, stream);
    secondaryBatchOverSampler->execute(c_secondaryBatchZoomIn, c_secondaryBatchOverSampled, param->derampMethod);
    // take amplitudes
    cuArraysAbs(c_secondaryBatchOverSampled, r_secondaryBatchOverSampled, stream);

#ifdef CUAMPCOR_DEBUG
    // dump the extracted raw secondary image
    c_secondaryBatchZoomIn->outputToFile("c_secondaryBatchZoomIn", stream);
    // dump the oversampled secondary image(s)
    c_secondaryBatchOverSampled->outputToFile("c_secondaryBatchOverSampled", stream);
    r_secondaryBatchOverSampled->outputToFile("r_secondaryBatchOverSampled", stream);
#endif

    // correlate oversampled images
    if(param->algorithm == 0) {
        cuCorrFreqDomain_OverSampled->execute(r_referenceBatchOverSampled, r_secondaryBatchOverSampled, r_corrBatchZoomIn);
    }
    else {
        cuCorrTimeDomain(r_referenceBatchOverSampled, r_secondaryBatchOverSampled, r_corrBatchZoomIn, stream);
    }

#ifdef CUAMPCOR_DEBUG
    // dump the oversampled correlation surface (un-normalized)
    r_corrBatchZoomIn->outputToFile("r_corrBatchZoomInUnNorm", stream);
#endif

    // normalize the correlation surface
    corrNormalizerOverSampled->execute(r_corrBatchZoomIn, r_referenceBatchOverSampled, r_secondaryBatchOverSampled, stream);

#ifdef CUAMPCOR_DEBUG
    // dump the oversampled correlation surface (normalized)
    r_corrBatchZoomIn->outputToFile("r_corrBatchZoomIn", stream);
#endif

    // remove the last row and col to get even sequences
    cuArraysCopyExtract(r_corrBatchZoomIn, r_corrBatchZoomInAdjust, make_int2(0,0), stream);

#ifdef CUAMPCOR_DEBUG
    // dump the adjusted correlation Surface
    r_corrBatchZoomInAdjust->outputToFile("r_corrBatchZoomInAdjust", stream);
#endif

    // oversample the correlation surface
    if(param->oversamplingMethod) {
        // sinc interpolator only computes (-i_sincwindow, i_sincwindow)*oversamplingfactor
        // we need the max loc as the center if shifted
        corrSincOverSampler->execute(r_corrBatchZoomInAdjust, r_corrBatchZoomInOverSampled,
            maxLocShift, param->oversamplingFactor*param->rawDataOversamplingFactor
            );
    }
    else {
        corrOverSampler->execute(r_corrBatchZoomInAdjust, r_corrBatchZoomInOverSampled);
    }

#ifdef CUAMPCOR_DEBUG
    // dump the oversampled correlation surface
    r_corrBatchZoomInOverSampled->outputToFile("r_corrBatchZoomInOverSampled", stream);
#endif

    //find the max again
    cuArraysMaxloc2D(r_corrBatchZoomInOverSampled, offsetZoomIn, corrMaxValue, stream);

#ifdef CUAMPCOR_DEBUG
    // dump the max location on oversampled correlation surface
    offsetZoomIn->outputToFile("i_offsetZoomIn", stream);
    corrMaxValue->outputToFile("r_maxvalZoomInOversampled", stream);
#endif

    // determine the final offset from non-oversampled (pixel) and oversampled (sub-pixel)
    // = (Init-HalfsearchRange) + ZoomIn/(2*ovs)
    cuSubPixelOffset(offsetInit, offsetZoomIn, offsetFinal,
        param->oversamplingFactor, param->rawDataOversamplingFactor,
        param->halfSearchRangeDownRaw, param->halfSearchRangeAcrossRaw,
        stream);

    // Insert the chunk results to final images
    cuArraysCopyInsert(offsetFinal, offsetImage, idxDown_*param->numberWindowDownInChunk, idxAcross_*param->numberWindowAcrossInChunk,stream);
    // snr
    cuArraysCopyInsert(r_snrValue, snrImage, idxDown_*param->numberWindowDownInChunk, idxAcross_*param->numberWindowAcrossInChunk,stream);
    // Variance.
    cuArraysCopyInsert(r_covValue, covImage, idxDown_*param->numberWindowDownInChunk, idxAcross_*param->numberWindowAcrossInChunk,stream);
    // all done

}

/// set chunk index
void cuAmpcorChunk::setIndex(int idxDown_, int idxAcross_)
{
    idxChunkDown = idxDown_;
    idxChunkAcross = idxAcross_;
    idxChunk = idxChunkAcross + idxChunkDown*param->numberChunkAcross;

    if(idxChunkDown == param->numberChunkDown -1) {
        nWindowsDown = param->numberWindowDown - param->numberWindowDownInChunk*(param->numberChunkDown -1);
    }
    else {
        nWindowsDown = param->numberWindowDownInChunk;
    }

    if(idxChunkAcross == param->numberChunkAcross -1) {
        nWindowsAcross = param->numberWindowAcross - param->numberWindowAcrossInChunk*(param->numberChunkAcross -1);
    }
    else {
        nWindowsAcross = param->numberWindowAcrossInChunk;
    }
}

/// obtain the starting pixels for each chip
/// @param[in] oStartPixel start pixel locations for all chips
/// @param[out] rstartPixel  start pixel locations for chips within the chunk
void cuAmpcorChunk::getRelativeOffset(int *rStartPixel, const int *oStartPixel, int diff)
{
    for(int i=0; i<param->numberWindowDownInChunk; ++i) {
        int iDown = i;
        if(i>=nWindowsDown) iDown = nWindowsDown-1;
        for(int j=0; j<param->numberWindowAcrossInChunk; ++j){
            int iAcross = j;
            if(j>=nWindowsAcross) iAcross = nWindowsAcross-1;
            int idxInChunk = iDown*param->numberWindowAcrossInChunk+iAcross;
            int idxInAll = (iDown+idxChunkDown*param->numberWindowDownInChunk)*param->numberWindowAcross
                + idxChunkAcross*param->numberWindowAcrossInChunk+iAcross;
            rStartPixel[idxInChunk] = oStartPixel[idxInAll] - diff;
        }
    }
}

void cuAmpcorChunk::loadReferenceChunk()
{

    // we first load the whole chunk of image from cpu to a gpu buffer c(r)_referenceChunkRaw
    // then copy to a batch of windows with (nImages, height, width) (leading dimension on the right)

    // get the chunk size to be loaded to gpu
    int startD = param->referenceChunkStartPixelDown[idxChunk]; //start pixel down (along height)
    int startA = param->referenceChunkStartPixelAcross[idxChunk]; // start pixel across (along width)
    int height =  param->referenceChunkHeight[idxChunk]; // number of pixels along height
    int width = param->referenceChunkWidth[idxChunk];  // number of pixels along width

    //use cpu to compute the starting positions for each window
    getRelativeOffset(ChunkOffsetDown->hostData, param->referenceStartPixelDown, param->referenceChunkStartPixelDown[idxChunk]);
    // copy the positions to gpu
    ChunkOffsetDown->copyToDevice(stream);
    // same for the across direction
    getRelativeOffset(ChunkOffsetAcross->hostData, param->referenceStartPixelAcross, param->referenceChunkStartPixelAcross[idxChunk]);
    ChunkOffsetAcross->copyToDevice(stream);

    // check whether the image is complex (e.g., SLC) or real( e.g. TIFF)
    if(referenceImage->isComplex())
    {
        // allocate a gpu buffer to load data from cpu/file
        // try allocate/deallocate the buffer on the fly to save gpu memory 07/09/19
        c_referenceChunkRaw = new cuArrays<float2> (param->maxReferenceChunkHeight, param->maxReferenceChunkWidth);
        c_referenceChunkRaw->allocate();

        // load the data from cpu
        referenceImage->loadToDevice((void *)c_referenceChunkRaw->devData, startD, startA, height, width, stream);

        //copy the chunk to a batch format (nImages, height, width)
        // if derampMethod = 0 (no deramp), take amplitudes; otherwise, copy complex data
        if(param->derampMethod == 0) {
            cuArraysCopyToBatchAbsWithOffset(c_referenceChunkRaw, param->referenceChunkWidth[idxChunk],
                c_referenceBatchRaw, ChunkOffsetDown->devData, ChunkOffsetAcross->devData, stream);
        }
        else {
            cuArraysCopyToBatchWithOffset(c_referenceChunkRaw, param->referenceChunkWidth[idxChunk],
                c_referenceBatchRaw, ChunkOffsetDown->devData, ChunkOffsetAcross->devData, stream);
        }
        // deallocate the gpu buffer
        delete c_referenceChunkRaw;
    }
    // if the image is real
    else {
        r_referenceChunkRaw = new cuArrays<float> (param->maxReferenceChunkHeight, param->maxReferenceChunkWidth);
        r_referenceChunkRaw->allocate();

        // load the data from cpu
        referenceImage->loadToDevice((void *)r_referenceChunkRaw->devData, startD, startA, height, width, stream);

        // copy the chunk (real) to a batch format (complex)
        cuArraysCopyToBatchWithOffsetR2C(r_referenceChunkRaw, param->referenceChunkWidth[idxChunk],
                c_referenceBatchRaw, ChunkOffsetDown->devData, ChunkOffsetAcross->devData, stream);
        // deallocate the gpu buffer
        delete r_referenceChunkRaw;
    }


}

void cuAmpcorChunk::loadSecondaryChunk()
{

    //copy to a batch format (nImages, height, width)
    getRelativeOffset(ChunkOffsetDown->hostData, param->secondaryStartPixelDown, param->secondaryChunkStartPixelDown[idxChunk]);
    ChunkOffsetDown->copyToDevice(stream);
    getRelativeOffset(ChunkOffsetAcross->hostData, param->secondaryStartPixelAcross, param->secondaryChunkStartPixelAcross[idxChunk]);
    ChunkOffsetAcross->copyToDevice(stream);

    if(secondaryImage->isComplex())
    {
        c_secondaryChunkRaw = new cuArrays<float2> (param->maxSecondaryChunkHeight, param->maxSecondaryChunkWidth);
        c_secondaryChunkRaw->allocate();

        //load a chunk from mmap to gpu
        secondaryImage->loadToDevice(c_secondaryChunkRaw->devData,
            param->secondaryChunkStartPixelDown[idxChunk],
            param->secondaryChunkStartPixelAcross[idxChunk],
            param->secondaryChunkHeight[idxChunk],
            param->secondaryChunkWidth[idxChunk],
            stream);

        if(param->derampMethod == 0) {
            cuArraysCopyToBatchAbsWithOffset(c_secondaryChunkRaw, param->secondaryChunkWidth[idxChunk],
                c_secondaryBatchRaw, ChunkOffsetDown->devData, ChunkOffsetAcross->devData, stream);
        }
        else {
           cuArraysCopyToBatchWithOffset(c_secondaryChunkRaw, param->secondaryChunkWidth[idxChunk],
                c_secondaryBatchRaw, ChunkOffsetDown->devData, ChunkOffsetAcross->devData, stream);
        }
        delete c_secondaryChunkRaw;
    }
    else { //real image
        //allocate the gpu buffer
        r_secondaryChunkRaw = new cuArrays<float> (param->maxSecondaryChunkHeight, param->maxSecondaryChunkWidth);
        r_secondaryChunkRaw->allocate();

        //load a chunk from mmap to gpu
        secondaryImage->loadToDevice(r_secondaryChunkRaw->devData,
            param->secondaryChunkStartPixelDown[idxChunk],
            param->secondaryChunkStartPixelAcross[idxChunk],
            param->secondaryChunkHeight[idxChunk],
            param->secondaryChunkWidth[idxChunk],
            stream);

        // convert to the batch format
        cuArraysCopyToBatchWithOffsetR2C(r_secondaryChunkRaw, param->secondaryChunkWidth[idxChunk],
                c_secondaryBatchRaw, ChunkOffsetDown->devData, ChunkOffsetAcross->devData, stream);
        delete r_secondaryChunkRaw;
    }
}

/// constructor
cuAmpcorChunk::cuAmpcorChunk(cuAmpcorParameter *param_, GDALImage *reference_, GDALImage *secondary_,
    cuArrays<float2> *offsetImage_, cuArrays<float> *snrImage_, cuArrays<float3> *covImage_,
    cudaStream_t stream_)

{
    param = param_;
    referenceImage = reference_;
    secondaryImage = secondary_;
    offsetImage = offsetImage_;
    snrImage = snrImage_;
    covImage = covImage_;

    stream = stream_;

    ChunkOffsetDown = new cuArrays<int> (param->numberWindowDownInChunk, param->numberWindowAcrossInChunk);
    ChunkOffsetDown->allocate();
    ChunkOffsetDown->allocateHost();
    ChunkOffsetAcross = new cuArrays<int> (param->numberWindowDownInChunk, param->numberWindowAcrossInChunk);
    ChunkOffsetAcross->allocate();
    ChunkOffsetAcross->allocateHost();

    c_referenceBatchRaw = new cuArrays<float2> (
        param->windowSizeHeightRaw, param->windowSizeWidthRaw,
        param->numberWindowDownInChunk, param->numberWindowAcrossInChunk);
    c_referenceBatchRaw->allocate();

    c_secondaryBatchRaw = new cuArrays<float2> (
        param->searchWindowSizeHeightRaw, param->searchWindowSizeWidthRaw,
        param->numberWindowDownInChunk, param->numberWindowAcrossInChunk);
    c_secondaryBatchRaw->allocate();

    r_referenceBatchRaw = new cuArrays<float> (
        param->windowSizeHeightRaw, param->windowSizeWidthRaw,
        param->numberWindowDownInChunk, param->numberWindowAcrossInChunk);
    r_referenceBatchRaw->allocate();

    r_secondaryBatchRaw = new cuArrays<float> (
        param->searchWindowSizeHeightRaw, param->searchWindowSizeWidthRaw,
        param->numberWindowDownInChunk, param->numberWindowAcrossInChunk);
    r_secondaryBatchRaw->allocate();

    c_secondaryBatchZoomIn = new cuArrays<float2> (
        param->searchWindowSizeHeightRawZoomIn, param->searchWindowSizeWidthRawZoomIn,
        param->numberWindowDownInChunk, param->numberWindowAcrossInChunk);
    c_secondaryBatchZoomIn->allocate();

    c_referenceBatchOverSampled = new cuArrays<float2> (
            param->windowSizeHeight, param->windowSizeWidth,
            param->numberWindowDownInChunk, param->numberWindowAcrossInChunk);
    c_referenceBatchOverSampled->allocate();

    c_secondaryBatchOverSampled = new cuArrays<float2> (
            param->searchWindowSizeHeight, param->searchWindowSizeWidth,
            param->numberWindowDownInChunk, param->numberWindowAcrossInChunk);
    c_secondaryBatchOverSampled->allocate();

    r_referenceBatchOverSampled = new cuArrays<float> (
            param->windowSizeHeight, param->windowSizeWidth,
            param->numberWindowDownInChunk, param->numberWindowAcrossInChunk);
    r_referenceBatchOverSampled->allocate();

    r_secondaryBatchOverSampled = new cuArrays<float> (
            param->searchWindowSizeHeight, param->searchWindowSizeWidth,
            param->numberWindowDownInChunk, param->numberWindowAcrossInChunk);
    r_secondaryBatchOverSampled->allocate();

    referenceBatchOverSampler = new cuOverSamplerC2C(
        c_referenceBatchRaw->height, c_referenceBatchRaw->width, //orignal size
        c_referenceBatchOverSampled->height, c_referenceBatchOverSampled->width, //oversampled size
        c_referenceBatchRaw->count, stream);

    secondaryBatchOverSampler = new cuOverSamplerC2C(c_secondaryBatchZoomIn->height, c_secondaryBatchZoomIn->width,
            c_secondaryBatchOverSampled->height, c_secondaryBatchOverSampled->width, c_secondaryBatchRaw->count, stream);

    r_corrBatchRaw = new cuArrays<float> (
            param->searchWindowSizeHeightRaw-param->windowSizeHeightRaw+1,
            param->searchWindowSizeWidthRaw-param->windowSizeWidthRaw+1,
            param->numberWindowDownInChunk,
            param->numberWindowAcrossInChunk);
    r_corrBatchRaw->allocate();

    r_corrBatchZoomIn = new cuArrays<float> (
            param->searchWindowSizeHeight - param->windowSizeHeight+1,
            param->searchWindowSizeWidth - param->windowSizeWidth+1,
            param->numberWindowDownInChunk,
            param->numberWindowAcrossInChunk);
    r_corrBatchZoomIn->allocate();

    r_corrBatchZoomInAdjust = new cuArrays<float> (
            param->searchWindowSizeHeight - param->windowSizeHeight,
            param->searchWindowSizeWidth - param->windowSizeWidth,
            param->numberWindowDownInChunk,
            param->numberWindowAcrossInChunk);
    r_corrBatchZoomInAdjust->allocate();


    r_corrBatchZoomInOverSampled = new cuArrays<float> (
        param->zoomWindowSize * param->oversamplingFactor,
        param->zoomWindowSize * param->oversamplingFactor,
        param->numberWindowDownInChunk,
        param->numberWindowAcrossInChunk);
    r_corrBatchZoomInOverSampled->allocate();

    offsetInit = new cuArrays<int2> (param->numberWindowDownInChunk, param->numberWindowAcrossInChunk);
    offsetInit->allocate();

    offsetZoomIn = new cuArrays<int2> (param->numberWindowDownInChunk, param->numberWindowAcrossInChunk);
    offsetZoomIn->allocate();

    offsetFinal = new cuArrays<float2> (param->numberWindowDownInChunk, param->numberWindowAcrossInChunk);
    offsetFinal->allocate();

    maxLocShift = new cuArrays<int2> (param->numberWindowDownInChunk, param->numberWindowAcrossInChunk);
    maxLocShift->allocate();

    corrMaxValue = new cuArrays<float> (param->numberWindowDownInChunk, param->numberWindowAcrossInChunk);
    corrMaxValue->allocate();


    // new arrays due to snr estimation
    r_corrBatchRawZoomIn = new cuArrays<float> (
            param->corrRawZoomInHeight,
            param->corrRawZoomInWidth,
            param->numberWindowDownInChunk,
            param->numberWindowAcrossInChunk);
    r_corrBatchRawZoomIn->allocate();

    i_corrBatchZoomInValid = new cuArrays<int> (
            param->corrRawZoomInHeight,
            param->corrRawZoomInWidth,
            param->numberWindowDownInChunk,
            param->numberWindowAcrossInChunk);
    i_corrBatchZoomInValid->allocate();


    r_corrBatchSum = new cuArrays<float> (
                    param->numberWindowDownInChunk,
                    param->numberWindowAcrossInChunk);
    r_corrBatchSum->allocate();

    i_corrBatchValidCount = new cuArrays<int> (
                        param->numberWindowDownInChunk,
                        param->numberWindowAcrossInChunk);
    i_corrBatchValidCount->allocate();

    i_maxloc = new cuArrays<int2> (param->numberWindowDownInChunk, param->numberWindowAcrossInChunk);

    i_maxloc->allocate();

    r_maxval = new cuArrays<float> (param->numberWindowDownInChunk, param->numberWindowAcrossInChunk);

    r_maxval->allocate();

    r_snrValue = new cuArrays<float> (param->numberWindowDownInChunk, param->numberWindowAcrossInChunk);

    r_snrValue->allocate();

    r_covValue = new cuArrays<float3> (param->numberWindowDownInChunk, param->numberWindowAcrossInChunk);

    r_covValue->allocate();

    // end of new arrays

    if(param->oversamplingMethod) {
        corrSincOverSampler = new cuSincOverSamplerR2R(param->oversamplingFactor, stream);
    }
    else {
        corrOverSampler= new cuOverSamplerR2R(param->zoomWindowSize, param->zoomWindowSize,
            (param->zoomWindowSize)*param->oversamplingFactor,
            (param->zoomWindowSize)*param->oversamplingFactor,
            param->numberWindowDownInChunk*param->numberWindowAcrossInChunk,
            stream);
    }
    if(param->algorithm == 0) {
        cuCorrFreqDomain = new cuFreqCorrelator(
            param->searchWindowSizeHeightRaw, param->searchWindowSizeWidthRaw,
            param->numberWindowDownInChunk*param->numberWindowAcrossInChunk,
            stream);
        cuCorrFreqDomain_OverSampled = new cuFreqCorrelator(
            param->searchWindowSizeHeight, param->searchWindowSizeWidth,
            param->numberWindowDownInChunk * param->numberWindowAcrossInChunk,
            stream);
    }

<<<<<<< HEAD
    corrNormalizerRaw = new cuNormalizer(
        param->searchWindowSizeHeightRaw,
        param->searchWindowSizeWidthRaw,
        param->numberWindowDownInChunk * param->numberWindowAcrossInChunk
        );

    corrNormalizerOverSampled = new cuNormalizer(
        param->searchWindowSizeHeight,
        param->searchWindowSizeWidth,
        param->numberWindowDownInChunk * param->numberWindowAcrossInChunk
        );
=======
    corrNormalizerRaw = std::unique_ptr<cuNormalizeProcessor>(newCuNormalizer(
        param->searchWindowSizeHeightRaw,
        param->searchWindowSizeWidthRaw,
        param->numberWindowDownInChunk * param->numberWindowAcrossInChunk
        ));

    corrNormalizerOverSampled =
        std::unique_ptr<cuNormalizeProcessor>(newCuNormalizer(
        param->searchWindowSizeHeight,
        param->searchWindowSizeWidth,
        param->numberWindowDownInChunk * param->numberWindowAcrossInChunk
        ));
>>>>>>> a0ce9d55


#ifdef CUAMPCOR_DEBUG
    std::cout << "all objects in chunk are created ...\n";
#endif
}

// destructor
cuAmpcorChunk::~cuAmpcorChunk()
{
}

// end of file<|MERGE_RESOLUTION|>--- conflicted
+++ resolved
@@ -553,19 +553,6 @@
             stream);
     }
 
-<<<<<<< HEAD
-    corrNormalizerRaw = new cuNormalizer(
-        param->searchWindowSizeHeightRaw,
-        param->searchWindowSizeWidthRaw,
-        param->numberWindowDownInChunk * param->numberWindowAcrossInChunk
-        );
-
-    corrNormalizerOverSampled = new cuNormalizer(
-        param->searchWindowSizeHeight,
-        param->searchWindowSizeWidth,
-        param->numberWindowDownInChunk * param->numberWindowAcrossInChunk
-        );
-=======
     corrNormalizerRaw = std::unique_ptr<cuNormalizeProcessor>(newCuNormalizer(
         param->searchWindowSizeHeightRaw,
         param->searchWindowSizeWidthRaw,
@@ -578,7 +565,6 @@
         param->searchWindowSizeWidth,
         param->numberWindowDownInChunk * param->numberWindowAcrossInChunk
         ));
->>>>>>> a0ce9d55
 
 
 #ifdef CUAMPCOR_DEBUG
