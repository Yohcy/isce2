--- conflicted
+++ resolved
@@ -377,61 +377,6 @@
 
 }
 
-<<<<<<< HEAD
-void cuCorrNormalize64(cuArrays<float> *correlation, cuArrays<float> *reference, cuArrays<float> *secondary, cudaStream_t stream)
-{
-    const int nImages = correlation->count;
-    const dim3 grid(1, 1, nImages);
-    const float invReferenceSize = 1.0f/reference->size;
-    cuCorrNormalize_kernel< 6><<<grid,  64, 0, stream>>>(nImages,
-                reference->devData, reference->height, reference->width, reference->size,
-                secondary->devData, secondary->height, secondary->width, secondary->size,
-                correlation->devData, correlation->height, correlation->width, correlation->size,
-                invReferenceSize);
-    getLastCudaError("cuCorrNormalize kernel error");
-}
-
-void cuCorrNormalize128(cuArrays<float> *correlation, cuArrays<float> *reference, cuArrays<float> *secondary, cudaStream_t stream)
-{
-    const int nImages = correlation->count;
-    const dim3 grid(1, 1, nImages);
-    const float invReferenceSize = 1.0f/reference->size;
-    cuCorrNormalize_kernel< 7><<<grid,  128, 0, stream>>>(nImages,
-                reference->devData, reference->height, reference->width, reference->size,
-                secondary->devData, secondary->height, secondary->width, secondary->size,
-                correlation->devData, correlation->height, correlation->width, correlation->size,
-                invReferenceSize);
-    getLastCudaError("cuCorrNormalize kernel error");
-}
-
-void cuCorrNormalize256(cuArrays<float> *correlation, cuArrays<float> *reference, cuArrays<float> *secondary, cudaStream_t stream)
-{
-    const int nImages = correlation->count;
-    const dim3 grid(1, 1, nImages);
-    const float invReferenceSize = 1.0f/reference->size;
-    cuCorrNormalize_kernel< 8><<<grid,  256, 0, stream>>>(nImages,
-                reference->devData, reference->height, reference->width, reference->size,
-                secondary->devData, secondary->height, secondary->width, secondary->size,
-                correlation->devData, correlation->height, correlation->width, correlation->size,
-                invReferenceSize);
-    getLastCudaError("cuCorrNormalize kernel error");
-}
-
-void cuCorrNormalize512(cuArrays<float> *correlation, cuArrays<float> *reference, cuArrays<float> *secondary, cudaStream_t stream)
-{
-    const int nImages = correlation->count;
-    const dim3 grid(1, 1, nImages);
-    const float invReferenceSize = 1.0f/reference->size;
-    cuCorrNormalize_kernel< 9><<<grid,  512, 0, stream>>>(nImages,
-                reference->devData, reference->height, reference->width, reference->size,
-                secondary->devData, secondary->height, secondary->width, secondary->size,
-                correlation->devData, correlation->height, correlation->width, correlation->size,
-                invReferenceSize);
-    getLastCudaError("cuCorrNormalize kernel error");
-}
-
-void cuCorrNormalize1024(cuArrays<float> *correlation, cuArrays<float> *reference, cuArrays<float> *secondary, cudaStream_t stream)
-=======
 template<int N> struct Log2;
 template<> struct Log2<64> { static const int value = 6; };
 template<> struct Log2<128> { static const int value = 7; };
@@ -441,16 +386,11 @@
 
 template<int Size>
 void cuCorrNormalizeFixed(cuArrays<float> *correlation, cuArrays<float> *reference, cuArrays<float> *secondary, cudaStream_t stream)
->>>>>>> a0ce9d55
 {
     const int nImages = correlation->count;
     const dim3 grid(1, 1, nImages);
     const float invReferenceSize = 1.0f/reference->size;
-<<<<<<< HEAD
-    cuCorrNormalize_kernel< 10><<<grid,  1024, 0, stream>>>(nImages,
-=======
     cuCorrNormalize_kernel<Log2<Size>::value><<<grid, Size, 0, stream>>>(nImages,
->>>>>>> a0ce9d55
                 reference->devData, reference->height, reference->width, reference->size,
                 secondary->devData, secondary->height, secondary->width, secondary->size,
                 correlation->devData, correlation->height, correlation->width, correlation->size,
@@ -458,8 +398,6 @@
     getLastCudaError("cuCorrNormalize kernel error");
 }
 
-<<<<<<< HEAD
-=======
 template void cuCorrNormalizeFixed<64>(cuArrays<float> *correlation,
         cuArrays<float> *reference, cuArrays<float> *secondary,
         cudaStream_t stream);
@@ -475,6 +413,5 @@
 template void cuCorrNormalizeFixed<1024>(cuArrays<float> *correlation,
         cuArrays<float> *reference, cuArrays<float> *secondary,
         cudaStream_t stream);
->>>>>>> a0ce9d55
 
 // end of file